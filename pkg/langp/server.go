package langp

import (
	"bytes"
	"context"
	"encoding/json"
	"fmt"
	"io"
	"io/ioutil"
	"log"
	"net/http"

	opentracing "github.com/opentracing/opentracing-go"
)

type contextKey int

const (
	methodNameKey    contextKey = 1
	authorizationKey contextKey = 2
	GitHubTokenKey   contextKey = 3
)

type SymbolsOpt struct {
	RepoRev
	Query string
}

// Server represents all of the Language Processor REST API methods that must
// be implemented by a language processor.
type Server interface {
	Prepare(ctx context.Context, r *RepoRev) error
	DefSpecToPosition(ctx context.Context, d *DefSpec) (*Position, error)
	Definition(ctx context.Context, p *Position) (*Range, error)
	Hover(ctx context.Context, p *Position) (*Hover, error)
	LocalRefs(ctx context.Context, p *Position) (*RefLocations, error)
	ExternalRefs(ctx context.Context, r *RepoRev) (*ExternalRefs, error)
	DefSpecRefs(ctx context.Context, d *DefSpec) (*RefLocations, error)
<<<<<<< HEAD
	Symbols(ctx context.Context, opt *SymbolsOpt) (*Symbols, error)
=======
	Symbols(ctx context.Context, p *SymbolsParams) (*Symbols, error)
>>>>>>> 21e23c02
	ExportedSymbols(ctx context.Context, r *RepoRev) (*ExportedSymbols, error)
}

// NewServer returns a new HTTP handler which decodes and encodes JSON
// responses according to the Language Processor REST API by invoking the
// given methods.
//
// Additionally, the server handles sanitization according to the protocol
// (e.g. if a request is missing required JSON fields). It does not handle
// anything more complex such as workspace preparation.
func NewServer(s Server) http.Handler {
	srv := &server{s: s}
	mux := http.NewServeMux()
	mux.Handle("/prepare", handler("/prepare", srv.servePrepare))
	mux.Handle("/definition", handler("/definition", srv.serveDefinition))
	mux.Handle("/symbols", handler("/symbols", srv.serveSymbols))
	mux.Handle("/exported-symbols", handler("/exported-symbols", srv.serveExportedSymbols))
	mux.Handle("/external-refs", handler("/external-refs", srv.serveExternalRefs))
	mux.Handle("/defspec-to-position", handler("/defspec-to-position", srv.serveDefSpecToPosition))
	mux.Handle("/defspec-refs", handler("/defspec-refs", srv.serveDefSpecRefs))
	mux.Handle("/hover", handler("/hover", srv.serveHover))
	mux.Handle("/local-refs", handler("/local-refs", srv.serveLocalRefs))
	mux.Handle("/healthz", http.HandlerFunc(func(w http.ResponseWriter, _ *http.Request) {
		w.Write([]byte("ok\n"))
	}))
	return mux
}

type server struct {
	s Server
}

type handlerFunc func(ctx context.Context, body []byte) (interface{}, error)

// handler returns an HTTP handler which serves the given method at the
// specified path.
func handler(path string, m handlerFunc) http.Handler {
	return http.HandlerFunc(func(w http.ResponseWriter, r *http.Request) {
		// Confirm the path because http.ServeMux is fuzzy.
		if r.URL.Path != path {
			w.WriteHeader(http.StatusNotFound)
			return
		}

		// All Language Processor methods are POST and have no query
		// parameters.
		if r.Method != "POST" || len(r.URL.Query()) > 0 {
			resp := &Error{ErrorMsg: "expected POST with no query parameters"}
			writeResponse(w, http.StatusBadRequest, resp, path, nil)
			return
		}

		parentSpanCtx, err := opentracing.GlobalTracer().Extract(opentracing.HTTPHeaders, opentracing.HTTPHeadersCarrier(r.Header))
		if err != nil && err != opentracing.ErrSpanContextNotFound {
			log.Println("could not extract opentracing headers:", err)
		}
		span := opentracing.StartSpan("LP Serve: "+path, opentracing.ChildOf(parentSpanCtx))
		defer span.Finish()

		// Handle the request.
		body, err := ioutil.ReadAll(r.Body)
		if err != nil {
			resp := &Error{ErrorMsg: err.Error()}
			writeResponse(w, http.StatusBadRequest, resp, path, body)
			return
		}
		r = r.WithContext(context.WithValue(r.Context(), authorizationKey, r.Header.Get("Authorization")))
		r = r.WithContext(opentracing.ContextWithSpan(r.Context(), span))
		r = r.WithContext(context.WithValue(r.Context(), methodNameKey, path))
		resp, err := m(r.Context(), body)
		if err != nil {
			resp := &Error{ErrorMsg: err.Error()}
			writeResponse(w, http.StatusBadRequest, resp, path, body)
			return
		}
		writeResponse(w, http.StatusOK, resp, path, body)
	})
}

func writeResponse(w http.ResponseWriter, status int, v interface{}, path string, body []byte) {
	w.WriteHeader(status)
	w.Header().Set("Content-Type", "application/json")
	respBody, err := json.Marshal(v)
	if err != nil {
		// TODO: configurable logging
		log.Println(err)
	}
	_, err = io.Copy(w, bytes.NewReader(respBody))
	if err != nil {
		// TODO: configurable logging
		log.Println(err)
	}
}

func (s *server) servePrepare(ctx context.Context, body []byte) (interface{}, error) {
	// Decode the user request and ensure that required fields are specified.
	var r RepoRev
	if err := json.Unmarshal(body, &r); err != nil {
		return nil, err
	}
	if r.Repo == "" {
		return nil, fmt.Errorf("Repo field must be set")
	}
	if r.Commit == "" {
		return nil, fmt.Errorf("Commit field must be set")
	}
	return map[string]string{}, s.s.Prepare(ctx, &r)
}

func (s *server) serveDefinition(ctx context.Context, body []byte) (interface{}, error) {
	// Decode the user request and ensure that required fields are specified.
	var p Position
	if err := json.Unmarshal(body, &p); err != nil {
		return nil, err
	}
	if p.Repo == "" {
		return nil, fmt.Errorf("Repo field must be set")
	}
	if p.Commit == "" {
		return nil, fmt.Errorf("Commit field must be set")
	}
	if p.File == "" {
		return nil, fmt.Errorf("File field must be set")
	}
	return s.s.Definition(ctx, &p)
}

func (s *server) serveSymbols(ctx context.Context, body []byte) (interface{}, error) {
	// Decode the user request and ensure that required fields are specified.
<<<<<<< HEAD
	var opt SymbolsOpt
	if err := json.Unmarshal(body, &opt); err != nil {
		return nil, err
	}
	if opt.Repo == "" {
		return nil, fmt.Errorf("Repo field must be set")
	}
	if opt.Commit == "" {
		return nil, fmt.Errorf("Commit field must be set")
	}
	return s.s.Symbols(ctx, &opt)
=======
	var q SymbolsParams
	if err := json.Unmarshal(body, &q); err != nil {
		return nil, err
	}
	if q.RepoRev.Repo == "" {
		return nil, fmt.Errorf("Repo field must be set")
	}
	if q.RepoRev.Commit == "" {
		return nil, fmt.Errorf("Commit field must be set")
	}
	return s.s.Symbols(ctx, &q)
>>>>>>> 21e23c02
}

func (s *server) serveExportedSymbols(ctx context.Context, body []byte) (interface{}, error) {
	// Decode the user request and ensure that required fields are specified.
	var r RepoRev
	if err := json.Unmarshal(body, &r); err != nil {
		return nil, err
	}
	if r.Repo == "" {
		return nil, fmt.Errorf("Repo field must be set")
	}
	if r.Commit == "" {
		return nil, fmt.Errorf("Commit field must be set")
	}
	return s.s.ExportedSymbols(ctx, &r)
}

func (s *server) serveExternalRefs(ctx context.Context, body []byte) (interface{}, error) {
	// Decode the user request and ensure that required fields are specified.
	var r RepoRev
	if err := json.Unmarshal(body, &r); err != nil {
		return nil, err
	}
	if r.Repo == "" {
		return nil, fmt.Errorf("Repo field must be set")
	}
	if r.Commit == "" {
		return nil, fmt.Errorf("Commit field must be set")
	}
	return s.s.ExternalRefs(ctx, &r)
}

func (s *server) serveDefSpecToPosition(ctx context.Context, body []byte) (interface{}, error) {
	// Decode the user request and ensure that required fields are specified.
	var d DefSpec
	if err := json.Unmarshal(body, &d); err != nil {
		return nil, err
	}
	if d.Repo == "" {
		return nil, fmt.Errorf("Repo field must be set")
	}
	if d.Commit == "" {
		return nil, fmt.Errorf("Commit field must be set")
	}
	if d.Unit == "" {
		return nil, fmt.Errorf("Unit field must be set")
	}
	if d.UnitType == "" {
		return nil, fmt.Errorf("UnitType field must be set")
	}
	if d.Path == "" {
		return nil, fmt.Errorf("Path field must be set")
	}
	return s.s.DefSpecToPosition(ctx, &d)
}

func (s *server) serveDefSpecRefs(ctx context.Context, body []byte) (interface{}, error) {
	// Decode the user request and ensure that required fields are specified.
	var d DefSpec
	if err := json.Unmarshal(body, &d); err != nil {
		return nil, err
	}
	if d.Repo == "" {
		return nil, fmt.Errorf("Repo field must be set")
	}
	if d.Commit == "" {
		return nil, fmt.Errorf("Commit field must be set")
	}
	if d.Unit == "" {
		return nil, fmt.Errorf("Unit field must be set")
	}
	if d.UnitType == "" {
		return nil, fmt.Errorf("UnitType field must be set")
	}
	if d.Path == "" {
		return nil, fmt.Errorf("Path field must be set")
	}
	return s.s.DefSpecRefs(ctx, &d)
}

func (s *server) serveHover(ctx context.Context, body []byte) (interface{}, error) {
	// Decode the user request and ensure that required fields are specified.
	var p Position
	if err := json.Unmarshal(body, &p); err != nil {
		return nil, err
	}
	if p.Repo == "" {
		return nil, fmt.Errorf("Repo field must be set")
	}
	if p.Commit == "" {
		return nil, fmt.Errorf("Commit field must be set")
	}
	if p.File == "" {
		return nil, fmt.Errorf("File field must be set")
	}
	return s.s.Hover(ctx, &p)
}

func (s *server) serveLocalRefs(ctx context.Context, body []byte) (interface{}, error) {
	// Decode the user request and ensure that required fields are specified.
	var p Position
	if err := json.Unmarshal(body, &p); err != nil {
		return nil, err
	}
	if p.Repo == "" {
		return nil, fmt.Errorf("Repo field must be set")
	}
	if p.Commit == "" {
		return nil, fmt.Errorf("Commit field must be set")
	}
	if p.File == "" {
		return nil, fmt.Errorf("File field must be set")
	}
	return s.s.LocalRefs(ctx, &p)
}<|MERGE_RESOLUTION|>--- conflicted
+++ resolved
@@ -36,11 +36,7 @@
 	LocalRefs(ctx context.Context, p *Position) (*RefLocations, error)
 	ExternalRefs(ctx context.Context, r *RepoRev) (*ExternalRefs, error)
 	DefSpecRefs(ctx context.Context, d *DefSpec) (*RefLocations, error)
-<<<<<<< HEAD
 	Symbols(ctx context.Context, opt *SymbolsOpt) (*Symbols, error)
-=======
-	Symbols(ctx context.Context, p *SymbolsParams) (*Symbols, error)
->>>>>>> 21e23c02
 	ExportedSymbols(ctx context.Context, r *RepoRev) (*ExportedSymbols, error)
 }
 
@@ -170,7 +166,6 @@
 
 func (s *server) serveSymbols(ctx context.Context, body []byte) (interface{}, error) {
 	// Decode the user request and ensure that required fields are specified.
-<<<<<<< HEAD
 	var opt SymbolsOpt
 	if err := json.Unmarshal(body, &opt); err != nil {
 		return nil, err
@@ -182,19 +177,6 @@
 		return nil, fmt.Errorf("Commit field must be set")
 	}
 	return s.s.Symbols(ctx, &opt)
-=======
-	var q SymbolsParams
-	if err := json.Unmarshal(body, &q); err != nil {
-		return nil, err
-	}
-	if q.RepoRev.Repo == "" {
-		return nil, fmt.Errorf("Repo field must be set")
-	}
-	if q.RepoRev.Commit == "" {
-		return nil, fmt.Errorf("Commit field must be set")
-	}
-	return s.s.Symbols(ctx, &q)
->>>>>>> 21e23c02
 }
 
 func (s *server) serveExportedSymbols(ctx context.Context, body []byte) (interface{}, error) {
