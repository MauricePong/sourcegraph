import React, { useEffect } from 'react'
import { queryCampaigns } from './backend'
import AddIcon from 'mdi-react/AddIcon'
import { Link } from '../../../../../../shared/src/components/Link'
import { RouteComponentProps } from 'react-router'
import { FilteredConnection, FilteredConnectionFilter } from '../../../../components/FilteredConnection'
import { IUser, CampaignState } from '../../../../../../shared/src/graphql/schema'
import { CampaignNode, CampaignNodeCampaign } from '../../list/CampaignNode'
import { eventLogger } from '../../../../tracking/eventLogger'

interface Props extends Pick<RouteComponentProps, 'history' | 'location'> {
    authenticatedUser: IUser
}

const FILTERS: FilteredConnectionFilter[] = [
    {
        label: 'All',
        id: 'all',
        tooltip: 'Show all campaigns',
        args: {},
    },
    {
        label: 'Open',
        id: 'open',
        tooltip: 'Show only campaigns that are open',
        args: { state: CampaignState.OPEN },
    },
    {
        label: 'Closed',
        id: 'closed',
        tooltip: 'Show only campaigns that are closed',
        args: { state: CampaignState.CLOSED },
    },
]

/**
 * A list of all campaigns on the Sourcegraph instance.
 */
<<<<<<< HEAD
export const GlobalCampaignListPage: React.FunctionComponent<Props> = props => {
    useEffect(() => {
        eventLogger.logViewEvent('CampaignsListPage')
    }, [])

    return (
        <>
            <h1>Campaigns</h1>
            <p>Perform and track large-scale code changes</p>

            {props.authenticatedUser.siteAdmin && (
                <div className="text-right mb-1">
                    <Link to="/campaigns/new" className="btn btn-primary">
                        <AddIcon className="icon-inline" /> New campaign
                    </Link>
                </div>
            )}

            <FilteredConnection<CampaignNodeCampaign>
                {...props}
                nodeComponent={CampaignNode}
                queryConnection={queryCampaigns}
                hideSearch={true}
                filters={FILTERS}
                noun="campaign"
                pluralNoun="campaigns"
            />
        </>
    )
}
=======
export const GlobalCampaignListPage: React.FunctionComponent<Props> = props => (
    <>
        <div className="d-flex justify-content-between align-items-end mb-3">
            <div>
                <h1 className="mb-2">Campaigns</h1>
                <p className="mb-0">Perform and track large-scale code changes</p>
            </div>
            {props.authenticatedUser.siteAdmin && (
                <Link to="/campaigns/new" className="btn btn-primary ml-3">
                    <AddIcon className="icon-inline" /> New campaign
                </Link>
            )}
        </div>

        <FilteredConnection<CampaignNodeCampaign>
            {...props}
            nodeComponent={CampaignNode}
            queryConnection={queryCampaigns}
            hideSearch={true}
            filters={FILTERS}
            noun="campaign"
            pluralNoun="campaigns"
            className="mb-3"
        />
    </>
)
>>>>>>> cb3ddc41
<|MERGE_RESOLUTION|>--- conflicted
+++ resolved
@@ -36,7 +36,6 @@
 /**
  * A list of all campaigns on the Sourcegraph instance.
  */
-<<<<<<< HEAD
 export const GlobalCampaignListPage: React.FunctionComponent<Props> = props => {
     useEffect(() => {
         eventLogger.logViewEvent('CampaignsListPage')
@@ -44,16 +43,17 @@
 
     return (
         <>
-            <h1>Campaigns</h1>
-            <p>Perform and track large-scale code changes</p>
-
-            {props.authenticatedUser.siteAdmin && (
-                <div className="text-right mb-1">
-                    <Link to="/campaigns/new" className="btn btn-primary">
+            <div className="d-flex justify-content-between align-items-end mb-3">
+                <div>
+                    <h1 className="mb-2">Campaigns</h1>
+                    <p className="mb-0">Perform and track large-scale code changes</p>
+                </div>
+                {props.authenticatedUser.siteAdmin && (
+                    <Link to="/campaigns/new" className="btn btn-primary ml-3">
                         <AddIcon className="icon-inline" /> New campaign
                     </Link>
-                </div>
-            )}
+                )}
+            </div>
 
             <FilteredConnection<CampaignNodeCampaign>
                 {...props}
@@ -63,35 +63,8 @@
                 filters={FILTERS}
                 noun="campaign"
                 pluralNoun="campaigns"
+                className="mb-3"
             />
         </>
     )
-}
-=======
-export const GlobalCampaignListPage: React.FunctionComponent<Props> = props => (
-    <>
-        <div className="d-flex justify-content-between align-items-end mb-3">
-            <div>
-                <h1 className="mb-2">Campaigns</h1>
-                <p className="mb-0">Perform and track large-scale code changes</p>
-            </div>
-            {props.authenticatedUser.siteAdmin && (
-                <Link to="/campaigns/new" className="btn btn-primary ml-3">
-                    <AddIcon className="icon-inline" /> New campaign
-                </Link>
-            )}
-        </div>
-
-        <FilteredConnection<CampaignNodeCampaign>
-            {...props}
-            nodeComponent={CampaignNode}
-            queryConnection={queryCampaigns}
-            hideSearch={true}
-            filters={FILTERS}
-            noun="campaign"
-            pluralNoun="campaigns"
-            className="mb-3"
-        />
-    </>
-)
->>>>>>> cb3ddc41
+}