--- conflicted
+++ resolved
@@ -184,30 +184,7 @@
     feedback: string
 }
 
-<<<<<<< HEAD
 const SCORE_TO_TWEET = 9
-class TweetFeedback extends React.Component<TweetFeedbackProps> {
-    private getMessage(): string {
-        return `After using @srcgraph: ${encodeURIComponent(this.props.feedback)}`
-    }
-
-    public render(): JSX.Element | null {
-        if (this.props.score >= SCORE_TO_TWEET) {
-            return (
-                <a
-                    className="btn btn-primary mt-3"
-                    href={`https://twitter.com/intent/tweet?text=${this.getMessage()}`}
-                    target="_blank"
-                    rel="noreferrer noopener"
-                >
-                    <TwitterIcon className="icon-inline mr-2" />
-                    Tweet feedback
-                </a>
-            )
-        }
-        return null
-=======
-const SCORE_TO_TWEET = 8
 const TweetFeedback: React.FunctionComponent<TweetFeedbackProps> = ({ feedback, score }) => {
     if (score >= SCORE_TO_TWEET) {
         const url = new URL('https://twitter.com/intent/tweet')
@@ -218,7 +195,6 @@
                 Tweet feedback
             </a>
         )
->>>>>>> 8d76d1c6
     }
     return null
 }
